# Moving from R to Julia
This section presents examples to help move from R to Julia. Examples show R and Julia code for common operations in survey analysis. <br>
For the same operation, first the R and then the Julia code is presented. 

## Simple random sample

The `apisrs` data, which is provided in both `survey` and `Survey.jl`, is used as an example. It's a simple random sample of the Academic Performance Index of Californian schools.

### 1. Creating a survey design
Instantiating a simple random sample survey design.

```R
library(survey)
data(api)
dsrs = svydesign(id = ~1, data = apisrs, weights = ~pw, fpc = ~fpc)
```

```julia
using Survey
srs = load_data("apisrs")
dsrs = SimpleRandomSample(srs; popsize = :fpc)
```

### 2. Mean
In the following example the mean of the variable `api00` is calculated. 

```R
svymean(~api00, dsrs)
```
```julia
mean(:api00, dsrs)
```

### 3. Total
In the following example the sum of the variable `api00` is calculated. 

```R
svytotal(~api00, dsrs)
```
```julia
total(:api00, dsrs)
```

### 4. Quantile
In the following example the median of the variable `api00` is calculated.
```R
svyquantile(~api00, dsrs, 0.5)
```
```julia
quantile(:api00, dsrs, 0.5)
```

### 5. Domain estimation
In the following example the mean of the variable `api00` is calculated grouped by the variable `cname`. 

```R
svyby(~api00, ~cname, dsrs, svymean)
```

```julia
<<<<<<< HEAD
by(:api00, :cname, dsrs, mean)
```

## Stratified sample

The `apistrat` data, which is provided in both `survey` and `Survey`, is used as an example. It's a stratified sample of the Academic Performance Index of Californian schools.

### 1. Creating a design object
The following example shows how to construct a design object for a stratified sample. 

```R
library(survey)
data(api)
dstrat = svydesign(id = ~1, data = apistrat, strata = ~stype, weights = ~pw, fpc = ~fpc)
```

```julia
using Survey
strat = load_data("apistrat")
dstrat = StratifiedSample(strat, :stype; popsize  = :fpc)
```

### 2. Mean
In the following example the mean of the variable `api00` is calculated. 

```R
svymean(~api00, dstrat)
```
=======
mean(:api00, :cname, dsrs)
```

In the following example the total of the variable `api00` is calculated grouped by the variable `cname`. 

```R
svyby(~api00, ~cname, dsrs, svytotal)
```

```julia
total(:api00, :cname, dsrs)
```

## Stratified sample

The `apistrat` data, which is provided in both `survey` and `Survey`, is used as an example. It's a stratified sample of the Academic Performance Index of Californian schools.

### 1. Creating a design object
The following example shows how to construct a design object for a stratified sample. 

```R
library(survey)
data(api)
dstrat = svydesign(id = ~1, data = apistrat, strata = ~stype, weights = ~pw, fpc = ~fpc)
```

```julia
using Survey
strat = load_data("apistrat")
dstrat = StratifiedSample(strat, :stype; popsize  = :fpc)
```

### 2. Mean
In the following example the mean of the variable `api00` is calculated. 

```R
svymean(~api00, dstrat)
```
>>>>>>> 28d0711b
```julia
mean(:api00, dstrat)
```

### 3. Total
In the following example the sum of the variable `api00` is calculated. 

```R
svytotal(~api00, dstrat)
```
```julia
total(:api00, dstrat)
```

### 4. Quantile
In the following example the median of the variable `api00` is calculated.
```R
svyquantile(~api00, dstrat, 0.5)
```
```julia
quantile(:api00, dstrat, 0.5)
```

### 5. Domain estimation
In the following example the mean of the variable `api00` is calculated grouped by the variable `cname`. 

```R
svyby(~api00, ~cname, dstrat, svymean)
```

```julia
<<<<<<< HEAD
by(:api00, :cname, dstrat, mean)
=======
mean(:api00, :cname, dstrat)
>>>>>>> 28d0711b
```<|MERGE_RESOLUTION|>--- conflicted
+++ resolved
@@ -58,36 +58,6 @@
 ```
 
 ```julia
-<<<<<<< HEAD
-by(:api00, :cname, dsrs, mean)
-```
-
-## Stratified sample
-
-The `apistrat` data, which is provided in both `survey` and `Survey`, is used as an example. It's a stratified sample of the Academic Performance Index of Californian schools.
-
-### 1. Creating a design object
-The following example shows how to construct a design object for a stratified sample. 
-
-```R
-library(survey)
-data(api)
-dstrat = svydesign(id = ~1, data = apistrat, strata = ~stype, weights = ~pw, fpc = ~fpc)
-```
-
-```julia
-using Survey
-strat = load_data("apistrat")
-dstrat = StratifiedSample(strat, :stype; popsize  = :fpc)
-```
-
-### 2. Mean
-In the following example the mean of the variable `api00` is calculated. 
-
-```R
-svymean(~api00, dstrat)
-```
-=======
 mean(:api00, :cname, dsrs)
 ```
 
@@ -126,7 +96,6 @@
 ```R
 svymean(~api00, dstrat)
 ```
->>>>>>> 28d0711b
 ```julia
 mean(:api00, dstrat)
 ```
@@ -158,9 +127,5 @@
 ```
 
 ```julia
-<<<<<<< HEAD
-by(:api00, :cname, dstrat, mean)
-=======
 mean(:api00, :cname, dstrat)
->>>>>>> 28d0711b
 ```
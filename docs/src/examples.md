--- conflicted
+++ resolved
@@ -1,16 +1,12 @@
 # Examples
 
-<<<<<<< HEAD
 The following examples use the
 [Academic Performance Index](https://r-survey.r-forge.r-project.org/survey/html/api.html)
 (API) dataset for Californian schools. The data sets contain information for all schools
 with at least 100 students and for various probability samples of the data.
 
-Details about the columns of the dataset can be found here:
-https://r-survey.r-forge.r-project.org/survey/html/api.html
-
 The API program has been discontinued at the end of 2018. Information is archived at
-https://www.cde.ca.gov/re/pr/api.asp
+[https://www.cde.ca.gov/re/pr/api.asp](https://www.cde.ca.gov/re/pr/api.asp)
 
 ## Simple Random Sample
 
@@ -100,10 +96,4 @@
      │ Float64    Float64
 ─────┼─────────────────────
    1 │ 4.06689e6   57292.8
-=======
-The following examples use the Academic Performance Index (API) dataset for Californian schools.
-
-```@docs
-svyby(formula::Symbol, by, design::svydesign, func::Function, params = [])
->>>>>>> aa0715a6
 ```
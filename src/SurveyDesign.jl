"""
    AbstractSurveyDesign

Supertype for every survey design type. 

!!! note

    The data passed to a survey constructor is modified. To avoid this pass a copy of the data
    instead of the original.
"""
abstract type AbstractSurveyDesign end

"""
    SurveyDesign <: AbstractSurveyDesign

General survey design encompassing a simple random, stratified, cluster or multi-stage design.

In the case of cluster sample, the clusters are chosen by simple random sampling. All
individuals in one cluster are sampled. The clusters are considered disjoint and nested.

`strata` and `clusters` must be given as columns in `data`.

# Arguments:
- `data::AbstractDataFrame`: the survey dataset (!this gets modified by the constructor).
- `strata::Union{Nothing, Symbol}=nothing`: the stratification variable.
- `clusters::Union{Nothing, Symbol, Vector{Symbol}}=nothing`: the clustering variable.
- `weights::Union{Nothing, Symbol}=nothing`: the sampling weights.
- `popsize::Union{Nothing, Int, Symbol}=nothing`: the (expected) survey population size.

```jldoctest
julia> apiclus1 = load_data("apiclus1");

julia> dclus1 = SurveyDesign(apiclus1; clusters=:dnum, weights=:pw)
SurveyDesign:
data: 183x44 DataFrame
cluster: dnum
design.data[!,design.cluster]: 637, 637, 637, ..., 448
popsize: popsize
design.data[!,design.popsize]: 6190.0, 6190.0, 6190.0, ..., 6190.0
sampsize: sampsize
design.data[!,design.sampsize]: 15, 15, 15, ..., 15
<<<<<<< HEAD
design.data[!,design.allprobs]: 0.0198, 0.0198, 0.0198, ..., 0.0198
=======
design.data[!,:probs]: 0.0295, 0.0295, 0.0295, ..., 0.0295
design.data[!,:allprobs]: 0.0295, 0.0295, 0.0295, ..., 0.0295
>>>>>>> 7e946cc0
```
"""
struct SurveyDesign <: AbstractSurveyDesign
    data::AbstractDataFrame
    cluster::Symbol
    popsize::Symbol
    sampsize::Symbol
    strata::Symbol
    weights::Symbol # Effective weights in case of singlestage approx supported
    allprobs::Symbol # Right now only singlestage approx supported
    pps::Bool # TODO functionality
    # Single stage clusters sample, like apiclus1
<<<<<<< HEAD
    function SurveyDesign(data::AbstractDataFrame;
        clusters::Union{Nothing,Symbol,Vector{Symbol}}=nothing,
        strata::Union{Nothing,Symbol}=nothing,
        popsize::Union{Nothing,Int,Symbol}=nothing,
        weights::Union{Nothing,Symbol}=nothing
=======
    function SurveyDesign(
		data::AbstractDataFrame;
        strata::Union{Nothing, Symbol}=nothing,
        clusters::Union{Nothing, Symbol, Vector{Symbol}}=nothing,
        weights::Union{Nothing, Symbol}=nothing,
        popsize::Union{Nothing, Int, Symbol}=nothing
>>>>>>> 7e946cc0
    )
        # sampsize here is number of clusters completely sampled, popsize is total clusters in population
        if typeof(strata) <: Nothing
            data.false_strata = repeat(["FALSE_STRATA"], nrow(data))
            strata = :false_strata
        end
        if typeof(clusters) <: Nothing
            data.false_cluster = 1:nrow(data)
            cluster = :false_cluster
        end
        ## Single stage approximation
        if typeof(clusters) <: Vector{Symbol}
            cluster = first(clusters)
        end
        if typeof(clusters) <: Symbol
            cluster = clusters
        end
        # For one-stage sample only one sampsize vector
        sampsize_labels = :sampsize
        data[!, sampsize_labels] = fill(length(unique(data[!, cluster])), (nrow(data),))
        if !(typeof(popsize) <: Nothing)
            weights_labels = :weights
            data[!, weights_labels] = data[!, popsize] ./ data[!, sampsize_labels]
        elseif typeof(weights) <: Symbol
            if !(typeof(data[!, weights]) <: Vector{<:Real})
                error("weights column has to be numeric")
            end
            weights_labels = weights
        else
            weights_labels = :weights
            data[!, weights_labels] = repeat([1], nrow(data))
        end
        allprobs_labels = :allprobs
        data[!, allprobs_labels] = 1 ./ data[!, weights_labels] # In one-stage cluster sample, allprobs is just probs, no multiplication needed
        pps = false # for now no explicit pps support
        if !(typeof(popsize) <: Symbol)
            popsize = :popsize
            data[!,popsize] = repeat([sum(data[!, weights_labels])], nrow(data))
        end
        new(data, cluster, popsize, sampsize_labels, strata, weights_labels, allprobs_labels, pps)
    end
end

"""
    ReplicateDesign <: AbstractSurveyDesign

Survey design obtained by replicating an original design using [`bootweights`](@ref).

```jldoctest
julia> apistrat = load_data("apistrat");

julia> strat = SurveyDesign(apistrat; strata=:stype, weights=:pw);

julia> bootstrat = bootweights(strat; replicates=1000)
ReplicateDesign:
data: 200x1046 DataFrame
cluster: false_cluster
design.data[!,design.cluster]: 1, 2, 3, ..., 200
popsize: popsize
design.data[!,design.popsize]: 6190.0, 6190.0, 6190.0, ..., 6190.0
sampsize: sampsize
design.data[!,design.sampsize]: 200, 200, 200, ..., 200
design.data[!,:probs]: 0.0226, 0.0226, 0.0226, ..., 0.0662
design.data[!,:allprobs]: 0.0226, 0.0226, 0.0226, ..., 0.0662
replicates: 1000
```
"""
struct ReplicateDesign <: AbstractSurveyDesign
    data::AbstractDataFrame
    cluster::Symbol
    popsize::Symbol
    sampsize::Symbol
    strata::Symbol
    pps::Bool
    replicates::UInt
end<|MERGE_RESOLUTION|>--- conflicted
+++ resolved
@@ -39,12 +39,7 @@
 design.data[!,design.popsize]: 6190.0, 6190.0, 6190.0, ..., 6190.0
 sampsize: sampsize
 design.data[!,design.sampsize]: 15, 15, 15, ..., 15
-<<<<<<< HEAD
 design.data[!,design.allprobs]: 0.0198, 0.0198, 0.0198, ..., 0.0198
-=======
-design.data[!,:probs]: 0.0295, 0.0295, 0.0295, ..., 0.0295
-design.data[!,:allprobs]: 0.0295, 0.0295, 0.0295, ..., 0.0295
->>>>>>> 7e946cc0
 ```
 """
 struct SurveyDesign <: AbstractSurveyDesign
@@ -57,20 +52,11 @@
     allprobs::Symbol # Right now only singlestage approx supported
     pps::Bool # TODO functionality
     # Single stage clusters sample, like apiclus1
-<<<<<<< HEAD
     function SurveyDesign(data::AbstractDataFrame;
         clusters::Union{Nothing,Symbol,Vector{Symbol}}=nothing,
         strata::Union{Nothing,Symbol}=nothing,
         popsize::Union{Nothing,Int,Symbol}=nothing,
         weights::Union{Nothing,Symbol}=nothing
-=======
-    function SurveyDesign(
-		data::AbstractDataFrame;
-        strata::Union{Nothing, Symbol}=nothing,
-        clusters::Union{Nothing, Symbol, Vector{Symbol}}=nothing,
-        weights::Union{Nothing, Symbol}=nothing,
-        popsize::Union{Nothing, Int, Symbol}=nothing
->>>>>>> 7e946cc0
     )
         # sampsize here is number of clusters completely sampled, popsize is total clusters in population
         if typeof(strata) <: Nothing

--- conflicted
+++ resolved
@@ -13,7 +13,6 @@
 end
 
 """
-<<<<<<< HEAD
     AbstractSurveyDesign
 
 Supertype for survey designs. `SimpleRandomSample`, `ClusterSample`
@@ -22,13 +21,6 @@
 !!! note
     When passing data to a survey design, the user should make a copy of the
     data. The constructors modify the data passed as argument.
-=======
-Supertype for every survey design type: `SimpleRandomSample`, `ClusterSample`
-and `StratifiedSample`.
-
-The data to a survey constructor is modified. To avoid this pass a copy of the data
-instead of the original.
->>>>>>> 8761cf61
 """
 abstract type AbstractSurveyDesign end
 
@@ -41,23 +33,6 @@
 # Variance of x̄ in SRS, V̂(x̄) = (1-n/N) * s²ₓ / n
 # SE of x̄ in SRS = sqrt(V̂(x̄))
 """
-<<<<<<< HEAD
-    SimpleRandomSample
-
-A `SimpleRandomSample` object contains survey design information needed to
-analyse simple random sample surveys.
-TODO: add fpc
-By default popsize is same sampsize, unless explicitly provided
-"""
-struct SimpleRandomSample <: AbstractSurveyDesign
-    data::DataFrame
-    sample_size::Int
-    pop_size::Int
-    function SimpleRandomSample(data::DataFrame; sample_size = nrow(data), pop_size = nrow(data),
-                                weights = ones(nrow(data)), probs = 1 ./ weights)
-        # add frequency weights, probability weights and sample size columns
-        # TODO: make lines 28 & 29 use a helper function?
-=======
     SimpleRandomSample <: AbstractSurveyDesign
 
 Survey design sampled by simple random sampling.
@@ -86,7 +61,6 @@
             popsize = round(sum(weights)) |> UInt
         end
         # add frequency weights column to `data`
->>>>>>> 8761cf61
         data[!, :weights] = weights
         # add probability weights column to `data`
         data[!, :probs] = 1 ./ data[!, :weights]
@@ -142,11 +116,7 @@
 end
 
 # `show` method for printing information about a `StratifiedSample` after construction
-<<<<<<< HEAD
 function Base.show(io::IO, ::MIME"text/plain", design::StratifiedSample)
-=======
-function Base.show(io::IO, design::StratifiedSample)
->>>>>>> 8761cf61
     printstyled("Stratified Sample:\n"; bold = true)
     printstyled("data: "; bold = true)
     print(size(design.data, 1), "x", size(design.data, 2), " DataFrame")
@@ -157,18 +127,11 @@
     printstyled("\nstrata: "; bold = true)
     print_short(design.data.strata)
     printstyled("\nfpc: "; bold = true)
-<<<<<<< HEAD
-    printstyled("\n    popsize: "; bold = true)
-    print_short(design.data.popsize)
-    printstyled("\n    sampsize: "; bold = true)
-    print_short(design.data.sampsize)
-=======
     print_short(design.fpc)
     printstyled("\n    popsize: "; bold = true)
     print(design.popsize)
     printstyled("\n    sampsize: "; bold = true)
     print(design.sampsize)
->>>>>>> 8761cf61
 end
 
 """
@@ -192,34 +155,18 @@
 end
 
 # `show` method for printing information about a `ClusterSample` after construction
-<<<<<<< HEAD
 function Base.show(io::IO, ::MIME"text/plain", design::ClusterSample)
     printstyled("Simple Random Sample:\n"; bold = true)
-=======
-function Base.show(io::IO, design::ClusterSample)
-    printstyled("Cluster Sample:\n"; bold = true)
->>>>>>> 8761cf61
     printstyled("data: "; bold = true)
     print(size(design.data, 1), "x", size(design.data, 2), " DataFrame")
     printstyled("\nweights: "; bold = true)
     print_short(design.data.weights)
     printstyled("\nprobs: "; bold = true)
     print_short(design.data.probs)
-<<<<<<< HEAD
-    printstyled("\nid: "; bold = true)
-    print_short(design.data.id)
-    # TODO: change fpc
-    printstyled("\nfpc: "; bold = true)
-    printstyled("\n    popsize: "; bold = true)
-    print_short(design.data.popsize)
-    printstyled("\n    sampsize: "; bold = true)
-    print_short(design.data.sampsize)
-=======
     printstyled("\nfpc: "; bold = true)
     print_short(design.fpc)
     printstyled("\n    popsize: "; bold = true)
     print(design.popsize)
     printstyled("\n    sampsize: "; bold = true)
     print(design.sampsize)
->>>>>>> 8761cf61
 end
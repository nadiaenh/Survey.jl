--- conflicted
+++ resolved
@@ -85,22 +85,11 @@
         rtol = 1e-8
         atol = 1e-8
         maxiter = 30
-<<<<<<< HEAD
-        glmout = glm(formula, data, dist, link, wts = 1 ./ data.probs, rtol = rtol, atol = atol, maxiter = maxiter)
-        svyglm_cons(glmout, data, weights,rtol,atol,maxiter)
-=======
-        if design.probs != Symbol("")
-            weights = (1.0 ./ data[:,design.probs])
-        else
-            weights = ones(size(data)[1])
-        end
-        if design.weights != Symbol("")
-            weights .*= data[:,design.weights]
-        end
+        weights = 1 ./ data.probs
+        
         glmout = glm(formula, data, dist, link, wts = weights, rtol = rtol, atol = atol, maxiter = maxiter)
         nullglm = glm(nullformula(formula), data, dist, link, wts = weights, rtol = rtol, atol = atol, maxiter = maxiter)
-        svyglm_cons(glmout, nullglm, data, weights,rtol,atol,maxiter)
->>>>>>> 657a0d21
+        svyglm_cons(glmout, nullglm, data, weights, rtol, atol, maxiter)
     end
 end
 

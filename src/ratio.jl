"""
    ratio(numerator, denominator, design)

Estimate the ratio of the columns specified in numerator and denominator

```jldoctest
julia> apiclus1 = load_data("apiclus1");

julia> clus_one_stage = SurveyDesign(apiclus1; clusters = :dnum, weights = :pw) |> bootweights;

ratio(:api00, :enroll, clus_one_stage)
1×2 DataFrame
<<<<<<< HEAD
 Row │ ratio    SE
     │ Float64  Float64
─────┼───────────────────
   1 │ 1.17182  0.133361

=======
 Row │ ratio    SE       
     │ Float64  Float64  
─────┼───────────────────
   1 │ 1.17182  0.130834
>>>>>>> 96c65656
```
"""
function ratio(variable_num::Symbol, variable_den::Symbol, design::ReplicateDesign)
    X = wsum(design.data[!, variable_num], design.data[!, design.weights]) / wsum(design.data[!, variable_den], design.data[!, design.weights])
    Xt = [(wsum(design.data[!, variable_num], weights(design.data[! , "replicate_"*string(i)]))) / (wsum(design.data[!, variable_den], weights(design.data[! , "replicate_"*string(i)]))) for i in 1:design.replicates]
    variance = sum((Xt .- X).^2) / design.replicates
    DataFrame(ratio = X, SE = sqrt(variance))
end<|MERGE_RESOLUTION|>--- conflicted
+++ resolved
@@ -10,18 +10,10 @@
 
 ratio(:api00, :enroll, clus_one_stage)
 1×2 DataFrame
-<<<<<<< HEAD
  Row │ ratio    SE
      │ Float64  Float64
 ─────┼───────────────────
    1 │ 1.17182  0.133361
-
-=======
- Row │ ratio    SE       
-     │ Float64  Float64  
-─────┼───────────────────
-   1 │ 1.17182  0.130834
->>>>>>> 96c65656
 ```
 """
 function ratio(variable_num::Symbol, variable_den::Symbol, design::ReplicateDesign)

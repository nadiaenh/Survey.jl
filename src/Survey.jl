--- conflicted
+++ resolved
@@ -33,10 +33,7 @@
 export plot
 export hist, sturges, freedman_diaconis
 export boxplot
-<<<<<<< HEAD
 export bootstrap
-=======
 export jkknife
->>>>>>> 23ebb67e
 
 end
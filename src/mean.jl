--- conflicted
+++ resolved
@@ -74,7 +74,7 @@
         p.proportion = p.counts ./ sum(p.counts)
         # variance of proportion
         p.var = design.fpc .* p.proportion .* (1 .- p.proportion) ./ (design.sampsize - 1)
-        p.se = sqrt.(p.var)
+        p.SE = sqrt.(p.var)
         return p
     end
     gdf = groupby(design.data, design.strata)
@@ -164,62 +164,4 @@
     end
     gdf_domain = groupby(design.data, by)
     combine(gdf_domain, [x, :popsize,:sampsize,:sampfraction, design.strata] => domain_mean => AsTable)
-<<<<<<< HEAD
-end
-"""
-Estimate the population mean of a variable of a stratified sample, and the corresponding standard error.
-    Ref: Cochran (1977)
-
-```jldoctest
-julia> using Survey; 
-
-julia> strat = load_data("apistrat"); 
-
-julia> dstrat = StratifiedSample(strat, :stype; popsize  = :fpc); 
-
-julia> mean(:api00, dstrat)
-1×2 DataFrame
- Row │ mean     SE     
-     │ Float64  Float64 
-─────┼──────────────────
-   1 │ 662.287  9.40894
-
-```
-"""
-function mean(x::Symbol, design::StratifiedSample)
-    if x == design.strata
-        gdf = groupby(design.data, x)
-        p = combine(gdf, :weights => sum => :Nₕ)
-        p.Wₕ = p.Nₕ ./ sum(p.Nₕ)
-        p = select!(p, Not(:Nₕ))
-        return p
-    elseif isa(design.data[!, x], CategoricalArray)
-        gdf = groupby(design.data, x)
-        p = combine(gdf, nrow => :counts)
-        p.proportion = p.counts ./ sum(p.counts)
-        # variance of proportion
-        p.var = design.fpc .* p.proportion .* (1 .- p.proportion) ./ (design.sampsize - 1)
-        p.SE = sqrt.(p.var)
-        return p
-    end
-    gdf = groupby(design.data, design.strata)
-    ȳₕ = combine(gdf, x => mean => :mean).mean
-    Nₕ = combine(gdf, :weights => sum => :Nₕ).Nₕ
-    nₕ = combine(gdf, nrow => :nₕ).nₕ
-    fₕ = nₕ ./ Nₕ
-    Wₕ = Nₕ ./ sum(Nₕ)
-    Ȳ̂ = sum(Wₕ .* ȳₕ)
-    s²ₕ = combine(gdf, x => var => :s²h).s²h
-    V̂Ȳ̂ = sum((Wₕ .^ 2) .* (1 .- fₕ) .* s²ₕ ./ nₕ)
-    SE = sqrt(V̂Ȳ̂)
-    return DataFrame(mean=Ȳ̂, SE=SE)
-end
-
-function mean(::Bool; x::Symbol, design::StratifiedSample)
-    gdf = groupby(design.data, design.strata)
-    ȳₕ = combine(gdf, x => mean => :mean).mean
-    s²ₕ = combine(gdf, x => var => :s²h).s²h
-    return DataFrame(ȳₕ, s²ₕ)
-=======
->>>>>>> 690a424c
 end